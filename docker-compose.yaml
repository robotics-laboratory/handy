--- conflicted
+++ resolved
@@ -1,23 +1,6 @@
 version: "3.9"
 services:
   handy:
-<<<<<<< HEAD
-    image: registry.robotics-lab.ru/handy:latest
-    container_name: "${CONTAINER_NAME:-handy-${USER}}"
-    build:
-      dockerfile: Dockerfile
-      context: .
-      tags:
-        - registry.robotics-lab.ru/handy:latest
-        - registry.robotics-lab.ru/handy:0.5.0
-      x-bake:
-        platforms: [linux/arm64, linux/amd64]
-        cache-to: "type=inline"
-        cache-from: "type=registry,ref=registry.robotics-lab.ru/handy"
-    entrypoint: "/bin/bash -c 'trap : TERM INT; sleep infinity & wait'"
-    runtime: "${DOCKER_RUNTIME:-runc}"
-    privileged: true
-=======
     container_name: "${CONTAINER_NAME:-handy-${USER}}"
     image: registry.robotics-lab.ru/handy:0.6.0
     privileged: true
@@ -37,7 +20,6 @@
         cache-from: "type=registry,ref=registry.robotics-lab.ru/handy:cache"
     networks:
       - default
->>>>>>> 7a3a1f74
     ports:
       - "${FOXGLOVE_PORT:-8765}:8765"
     volumes:
